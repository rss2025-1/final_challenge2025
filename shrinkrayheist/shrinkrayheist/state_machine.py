#!/usr/bin/env python3
import rclpy
from rclpy.node import Node
from ackermann_msgs.msg import AckermannDriveStamped
from std_msgs.msg import Bool
from geometry_msgs.msg import Pose, PoseStamped, PoseArray, PoseWithCovarianceStamped
from nav_msgs.msg import Odometry
import numpy as np

class StateMachine(Node):
    def __init__(self):
        super().__init__('state_machine')
        
        # States
        self.state = "PATH_PLANNING"  # other possible: "STOPPED"
        self.banana_detected = False
        self.person_detected = False
        self.red_light_detected = False
        
        # Subscribers 
        self.banana_sub = self.create_subscription(Bool, '/banana_detected', self.banana_callback, 10)
        self.person_sub = self.create_subscription(Bool, '/shoe_detected', self.person_callback, 10)
        self.traffic_light_sub = self.create_subscription(Bool, '/red_light_detected', self.traffic_light_callback, 10)
        self.path_planned = self.create_subscription(Bool, '/path_planned', self.path_planned_callback, 10)
        self.ackermann_sub = self.create_subscription(
            AckermannDriveStamped,
            '/vesc/low_level/ackermann_cmd',
            self.ackermann_callback,
            10)
        self.pose_sub = self.create_subscription(PoseWithCovarianceStamped, "/initialpose", self.pose_cb, 10)
        self.goal_sub = self.create_subscription(PoseStamped, "/goal_pose",self.goal_cb, 10)
        
        #Publishers
        self.drive_pub = self.create_publisher(AckermannDriveStamped, "/vesc/low_level/input/safety", 10)
        self.goal_pub = self.create_publisher(PoseStamped, '/goal_pose', 10)
        self.start_pub = self.create_publisher(PoseWithCovarianceStamped, '/initialpose', 10)

        self.timer = self.create_timer(0.1, self.run_state_machine)  #Timer to keep checking / acting

        self.odom_sub = self.create_subscription(Odometry, "/pf/pose/odom", self.odom_callback, 10) # Additional stopping logic
       
        self.stop_points = PoseArray()

      

        # state machine bookkeeping
        self.current_stop_index = 1
        self.state = "PREPLAN"    # will cycle: PREPLAN GO_TO_STOP, DWELL, GO_TO_STOP, DWELL, GO_TO_GOAL, STOPPED
        self.stop_threshold = 0.2    # meters
        self.dwell_duration = 3.0    # seconds to wait at each stop
        self.stop_start_time = None



        self.get_logger().info("State Machine Initialized.")

    # helper functions for replanning
    def pose_cb(self, msg: PoseWithCovarianceStamped):
        pose = Pose()
        pose.position = msg.pose.pose.position
        pose.orientation = msg.pose.pose.orientation
        self.stop_points.poses.append(pose)

    def goal_cb(self, msg):
        self.stop_points.poses.append(msg.pose)
    def odom_callback(self, msg: Odometry):
            self.latest_pose = msg.pose.pose
            x = msg.pose.pose.position.x
            y = msg.pose.pose.position.y
            self.current_pose = np.array([x, y])

    def arrived(self, target: Pose):
        if self.current_pose is None:
            return False
        dx = target.position.x - self.current_pose[0]
        dy = target.position.y - self.current_pose[1]
        return np.hypot(dx, dy) < self.stop_threshold

    def ackermann_callback(self, msg):
        self.steering_angle = msg.drive.steering_angle
    def banana_callback(self, msg: Bool):
        self.banana_detected = msg.data
        if self.banana_detected:
            self.get_logger().info(f"Banana detected: {msg.data}")
            # Stop the car while banana is detected
            # stop_msg = AckermannDriveStamped()
            # stop_msg.drive.speed = 0.0
            # self.drive_pub.publish(stop_msg)

    def person_callback(self, msg: Bool): #not necessary if using safety controller
        self.person_detected = msg.data
        if msg.data:
            self.get_logger().info(f"Person detected: {msg.data}")            

    def traffic_light_callback(self, msg: Bool):
        self.red_light_detected = msg.data
        if msg.data:
            self.get_logger().info(f"Red Light detected: {msg.data}")

    def path_planned_callback(self, msg: Bool):
        self.red_light_detected = msg.data
        if msg.data:
            self.get_logger().info(f"Path Planning has Finished: {msg.data}")

    def run_state_machine(self):
            # 1) high-level navigation state
        if self.state == "PREPLAN":
            if len(self.stop_points.poses) ==4:
                self.state = "GO_TO_STOP"
                self.get_logger().info("Pre Plan Initialized.")
                for i, pose in enumerate(self.stop_points.poses):
                    self.get_logger().info(f"Pose {i+1}: {pose}")
        elif self.state == "GO_TO_STOP":
            stop = self.stop_points.poses[self.current_stop_index]
            if self.arrived(stop):
                self.get_logger().info(f"Reached stop {self.current_stop_index+1}, dwelling…")
                self.state = "PLAN"
                self.stop_start_time = self.get_clock().now()
                self.get_logger().info(f"Planning from stop {self.current_stop_index} to stop {self.current_stop_index + 1}")
                self.get_logger().info(f"Start pose: {self.stop_points.poses[self.current_stop_index - 1]}")
                self.get_logger().info(f"Goal pose: {self.stop_points.poses[self.current_stop_index]}")
        elif self.state == "DWELL":
            # pub goal pose here

            elapsed = (self.get_clock().now() - self.stop_start_time).nanoseconds / 1e9
            if elapsed >= self.dwell_duration:
                self.current_stop_index += 1
                if self.current_stop_index < len(self.stop_points.poses) - 1:
                    self.state = "GO_TO_STOP"
                else:
                    self.state = "GO_TO_GOAL"
                self.get_logger().info(f"Leaving dwell, next state: {self.state}")
        elif self.state == "PLAN":
            stop = self.stop_points.poses[self.current_stop_index]
<<<<<<< HEAD
        
            start_msg = PoseWithCovarianceStamped()
            start_msg.header.stamp = self.get_clock().now().to_msg()
            start_msg.header.frame_id = "map"  # or whatever frame is appropriate
            # start = self.stop_points.poses[self.current_stop_index - 1] 
            if self.latest_pose is None:
                self.get_logger().warn("Odom pose not available")
            start_msg.pose.pose = self.latest_pose
=======
            
            # Use current position from odometry instead of previous waypoint
            start_msg = PoseWithCovarianceStamped()
            start_msg.header.stamp = self.get_clock().now().to_msg()
            start_msg.header.frame_id = "map"  # or whatever frame is appropriate
            start_msg.pose.pose = self.latest_pose.pose.pose
>>>>>>> cdab5cd3

            stop_stamped = PoseStamped()
            stop_stamped.header.stamp = self.get_clock().now().to_msg()
            stop_stamped.header.frame_id = "map"  # or whatever frame is appropriate
            stop_stamped.pose = stop  # Assign the Pose object to PoseStamped
                        
            self.start_pub.publish(start_msg)
            self.goal_pub.publish(stop_stamped)
            self.state = "DWELL"
            self.get_logger().info(f"Reached Plan, next state: {self.state}")

        elif self.state == "GO_TO_GOAL":
            stop = self.stop_points.poses[self.current_stop_index]
            
            # Use current position from odometry instead of previous waypoint
            start_msg = PoseWithCovarianceStamped()
            start_msg.header.stamp = self.get_clock().now().to_msg()
            start_msg.header.frame_id = "map"  # or whatever frame is appropriate
<<<<<<< HEAD
            # start_msg.pose.pose = start
            if self.latest_pose is None:
                self.get_logger().warn("Odom pose not available")
            start_msg.pose.pose = self.latest_pose
=======
            start_msg.pose.pose = self.latest_pose.pose.pose
>>>>>>> cdab5cd3
            
            stop_stamped = PoseStamped()
            stop_stamped.header.stamp = self.get_clock().now().to_msg()
            stop_stamped.header.frame_id = "map"  # or whatever frame is appropriate
            stop_stamped.pose = stop  # Assign the Pose object to PoseStamped
            self.start_pub.publish(start_msg)
            self.goal_pub.publish(stop_stamped)
            
            if self.arrived(self.stop):
                self.get_logger().info("Final goal reached, stopping.")
                self.state = "STOPPED"

        # 2) safety overrides (banana, person, red-light) still apply
        if self.banana_detected or self.person_detected or self.red_light_detected:
            drive_msg = AckermannDriveStamped()
            drive_msg.header.stamp = self.get_clock().now().to_msg()
            drive_msg.drive.speed = 0.0
            self.drive_pub.publish(drive_msg)
            return

        # 3) otherwise let the planner/follower handle motion
        #    by keeping speed > 0.0 (your pure pursuit node will chase the published /goal_pose)
        drive_msg = AckermannDriveStamped()
        drive_msg.header.stamp = self.get_clock().now().to_msg()
        drive_msg.drive.speed = 1.0
        self.drive_pub.publish(drive_msg)


def main(args=None):
    rclpy.init(args=args)
    node = StateMachine()
    rclpy.spin(node)
    rclpy.shutdown()

if __name__ == "__main__":
    main()
<|MERGE_RESOLUTION|>--- conflicted
+++ resolved
@@ -132,23 +132,12 @@
                 self.get_logger().info(f"Leaving dwell, next state: {self.state}")
         elif self.state == "PLAN":
             stop = self.stop_points.poses[self.current_stop_index]
-<<<<<<< HEAD
-        
-            start_msg = PoseWithCovarianceStamped()
-            start_msg.header.stamp = self.get_clock().now().to_msg()
-            start_msg.header.frame_id = "map"  # or whatever frame is appropriate
-            # start = self.stop_points.poses[self.current_stop_index - 1] 
-            if self.latest_pose is None:
-                self.get_logger().warn("Odom pose not available")
-            start_msg.pose.pose = self.latest_pose
-=======
             
             # Use current position from odometry instead of previous waypoint
             start_msg = PoseWithCovarianceStamped()
             start_msg.header.stamp = self.get_clock().now().to_msg()
             start_msg.header.frame_id = "map"  # or whatever frame is appropriate
             start_msg.pose.pose = self.latest_pose.pose.pose
->>>>>>> cdab5cd3
 
             stop_stamped = PoseStamped()
             stop_stamped.header.stamp = self.get_clock().now().to_msg()
@@ -167,14 +156,7 @@
             start_msg = PoseWithCovarianceStamped()
             start_msg.header.stamp = self.get_clock().now().to_msg()
             start_msg.header.frame_id = "map"  # or whatever frame is appropriate
-<<<<<<< HEAD
-            # start_msg.pose.pose = start
-            if self.latest_pose is None:
-                self.get_logger().warn("Odom pose not available")
-            start_msg.pose.pose = self.latest_pose
-=======
             start_msg.pose.pose = self.latest_pose.pose.pose
->>>>>>> cdab5cd3
             
             stop_stamped = PoseStamped()
             stop_stamped.header.stamp = self.get_clock().now().to_msg()
